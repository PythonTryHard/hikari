--- conflicted
+++ resolved
@@ -31,11 +31,7 @@
     "PollLayoutType",
     "PartialPoll",
     "PollBuilder",
-<<<<<<< HEAD
-    "PollObject",
-=======
     "Poll",
->>>>>>> 313d6739
 )
 
 import typing
@@ -43,10 +39,7 @@
 import attrs
 
 from hikari import emojis
-<<<<<<< HEAD
 from hikari import undefined
-=======
->>>>>>> 313d6739
 from hikari.internal import attrs_extensions
 from hikari.internal import enums
 
@@ -137,11 +130,7 @@
         # would decrease long-term maintainability. I'm opting to use a `dict`
         # here to simplify the implementation with some performance trade-off
         # due to hashmap overhead.
-<<<<<<< HEAD
         self._answers: typing.MutableSequence[PollAnswer] = []
-=======
-        self._answers: typing.MutableMapping[int, PollAnswer] = {}
->>>>>>> 313d6739
 
     @property
     def question(self) -> PollMedia:
@@ -183,7 +172,6 @@
 
 
 class PollBuilder(PartialPoll):
-<<<<<<< HEAD
     """Poll Builder.
 
     Build a new poll to send as a message to discord.
@@ -193,9 +181,6 @@
     question
         The question you wish to ask.
     """  # TODO: Improve this docstring
-=======
-    """Used to create a poll."""  # TODO: Improve this docstring
->>>>>>> 313d6739
 
     __slots__: typing.Sequence[str] = ("_duration",)
 
@@ -219,11 +204,7 @@
     def duration(self, value: int) -> None:
         self._duration = value
 
-<<<<<<< HEAD
     def add_answer(self, text: str, emoji: typing.Optional[emojis.Emoji]) -> PartialPoll:
-=======
-    def add_answer(self, answer_id: int, text: str, emoji: typing.Optional[emojis.Emoji]) -> PartialPoll:
->>>>>>> 313d6739
         """
         Add an answer to the poll.
 
@@ -256,23 +237,15 @@
         self._answers.append(
             PollAnswer(answer_id=-1, poll_media=PollMedia(text=text, emoji=_ensure_optional_emoji(emoji)))
         )
-<<<<<<< HEAD
-=======
-        self._answers.update({answer_id: new_answer})
->>>>>>> 313d6739
 
         return self
 
     def edit_answer(
-<<<<<<< HEAD
         self,
         index: int,
         *,
         text: typing.Optional[str] = None,
         emoji: undefined.UndefinedNoneOr[typing.Union[str, emojis.Emoji]] = undefined.UNDEFINED,
-=======
-        self, answer_id: int, text: str, emoji: typing.Optional[typing.Union[str, emojis.Emoji]]
->>>>>>> 313d6739
     ) -> PartialPoll:
         """
         Edit an answer in the poll.
@@ -290,14 +263,6 @@
         -------
         PollBuilder
             This poll. Allows for call chaining.
-<<<<<<< HEAD
-=======
-
-        Raises
-        ------
-        KeyError
-            Raised when the answer ID is not found in the poll.
->>>>>>> 313d6739
         """
 
         answer = self._answers[index]
