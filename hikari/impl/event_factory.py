--- conflicted
+++ resolved
@@ -956,46 +956,6 @@
             app=self._app, shard=shard, entitlement=self._app.entity_factory.deserialize_entitlement(payload)
         )
 
-<<<<<<< HEAD
-    ###############
-    # POLL EVENTS #
-    ###############
-
-    def deserialize_poll_create_event(
-        self, shard: gateway_shard.GatewayShard, payload: data_binding.JSONObject
-    ) -> poll_events.PollVoteAdd:
-        user_id = snowflakes.Snowflake(payload["user_id"])
-        channel_id = snowflakes.Snowflake(payload["channel_id"])
-        message_id = snowflakes.Snowflake(payload["message_id"])
-        guild_id = snowflakes.Snowflake(payload["guild_id"]) if payload.get("guild_id", None) else None
-        answer_id = payload["answer_id"]
-        return poll_events.PollVoteAdd(
-            app=self._app,
-            shard=shard,
-            user_id=user_id,
-            channel_id=channel_id,
-            message_id=message_id,
-            guild_id=guild_id,
-            answer_id=answer_id,
-        )
-
-    def deserialize_poll_delete_event(
-        self, shard: gateway_shard.GatewayShard, payload: data_binding.JSONObject
-    ) -> poll_events.PollVoteRemove:
-        user_id = snowflakes.Snowflake(payload["user_id"])
-        channel_id = snowflakes.Snowflake(payload["channel_id"])
-        message_id = snowflakes.Snowflake(payload["message_id"])
-        guild_id = snowflakes.Snowflake(payload["guild_id"]) if payload.get("guild_id", None) else None
-        answer_id = payload["answer_id"]
-        return poll_events.PollVoteRemove(
-            app=self._app,
-            shard=shard,
-            user_id=user_id,
-            channel_id=channel_id,
-            message_id=message_id,
-            guild_id=guild_id,
-            answer_id=answer_id,
-=======
     ################
     #  POLL EVENTS #
     ################
@@ -1044,5 +1004,4 @@
             message_id=snowflakes.Snowflake(payload["message_id"]),
             guild_id=guild_id,
             answer_id=payload["answer_id"],
->>>>>>> 313d6739
         )