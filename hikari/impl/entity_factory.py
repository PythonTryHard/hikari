--- conflicted
+++ resolved
@@ -3766,11 +3766,7 @@
         allow_multiselect = payload["allow_multiple_options"]
         layout_type = poll_models.PollLayoutType(payload["layout_type"])
 
-<<<<<<< HEAD
         answers: typing.MutableSequence[poll_models.PollAnswer] = []
-=======
-        answers: typing.MutableMapping[int, poll_models.PollAnswer] = {}
->>>>>>> 313d6739
         for answer_payload in payload["answers"]:
             answer_id = answer_payload["answer_id"]
             poll_media = self._deserialize_poll_media(answer_payload)
